--- conflicted
+++ resolved
@@ -16,13 +16,9 @@
     },
     install_requires=[
         'Click',
-<<<<<<< HEAD
-        'click-log',
+        'click-log==0.2.0',
         'pycrypto',
         'crccheck',
-=======
-        'click-log==0.2.0',
->>>>>>> c416b6df
         'pure_pcapy3==1.0.1',
         'pyserial-asyncio',
     ],
