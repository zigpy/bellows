--- conflicted
+++ resolved
@@ -72,13 +72,8 @@
 @util.async
 def info(ctx):
     """Get NCP information"""
-<<<<<<< HEAD
     s = yield from util.setup(ctx.obj['device'], ctx.obj['baudrate'])
-    yield from util.networkInit(s)
-=======
-    s = yield from util.setup(ctx.obj['device'])
     yield from util.network_init(s)
->>>>>>> fe5b9d02
 
     commands = [
         'getEui64',
