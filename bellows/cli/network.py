--- conflicted
+++ resolved
@@ -114,13 +114,8 @@
 @util.async
 def leave(ctx):
     """Leave the ZigBee network"""
-<<<<<<< HEAD
     s = yield from util.setup(ctx.obj['device'], ctx.obj['baudrate'])
-    v = yield from util.networkInit(s)
-=======
-    s = yield from util.setup(ctx.obj['device'])
     v = yield from util.network_init(s)
->>>>>>> fe5b9d02
     if v[0] == t.EmberStatus.NOT_JOINED:
         click.echo("Not joined, not leaving")
     else:
