"""CLI commands which use the application framework"""

import asyncio
import binascii

import click

import bellows.types as t
import bellows.ezsp
import bellows.zigbee.application
import zigpy.endpoint
from . import opts
from . import util
from .main import main


@main.command()
@opts.database_file
@opts.channel
@opts.extended_pan
@opts.pan
@click.pass_context
async def form(ctx, database, channel, pan_id, extended_pan_id):
    """Form a new ZigBee network"""
    ctx.obj['database_file'] = database

    async def inner(ctx):
        app = ctx.obj['app']
        await app.initialize()
        await app.form_network(channel, pan_id, extended_pan_id)

    return util.app(inner, app_startup=False)(ctx)


@main.command()
@opts.database_file
@opts.duration_s
@click.pass_context
async def permit(ctx, database, duration_s):
    """Allow devices to join this ZigBee network"""
    ctx.obj['database_file'] = database

    async def inner(ctx):
        app = ctx.obj['app']
        await app.permit(duration_s)

        click.echo("Joins are permitted for the next %ss..." % (duration_s, ))
        await asyncio.sleep(duration_s + 1)
        click.echo("Done")

    return util.app(inner)(ctx)


@main.command()
@click.argument('node', type=util.ZigbeeNodeParamType())
@click.argument('code')
@opts.database_file
@opts.duration_s
@click.pass_context
async def permit_with_key(ctx, database, duration_s, node, code):
    """Allow devices to join this ZigBee network using an install code"""
    ctx.obj['database_file'] = database
    code = binascii.unhexlify(code)

    async def inner(ctx):
        app = ctx.obj['app']
        try:
            await app.permit_with_key(node, code, duration_s)

            click.echo("Joins are permitted for the next %ss..." % (duration_s, ))
            await asyncio.sleep(duration_s + 1)
            click.echo("Done")
        except Exception as e:
            click.echo(e)

    return util.app(inner)(ctx)


@main.command()
@opts.database_file
@click.pass_context
def devices(ctx, database):
    """Show device database"""

    def print_clusters(title, clusters):
        clusters = sorted(list(clusters.items()))
        if clusters:
            click.echo("      %s:" % (title, ))
        for cluster_id, cluster in clusters:
            click.echo("        %s (%s)" % (
                cluster.name, cluster_id
            ))

    ezsp = bellows.ezsp.EZSP()
    app = bellows.zigbee.application.ControllerApplication(ezsp, database)
    for ieee, dev in app.devices.items():
        click.echo("Device:")
        click.echo("  NWK: 0x%04x" % (dev.nwk, ))
        click.echo("  IEEE: %s" % (ieee, ))
        click.echo("  Endpoints:")
        for epid, ep in dev.endpoints.items():
            if epid == 0:
                continue
            if ep.status == zigpy.endpoint.Status.NEW:
                click.echo("    %s: Uninitialized")
            else:
                click.echo(
                    "    %s: profile=0x%02x, device_type=%s" % (
                        epid,
                        ep.profile_id,
                        ep.device_type,
                    )
                )
                print_clusters("Input Clusters", ep.in_clusters)
                print_clusters("Output Clusters", ep.out_clusters)


@main.group()
@click.pass_context
@opts.database_file
@click.argument('node', type=util.ZigbeeNodeParamType())
def zdo(ctx, node, database):
    """Perform ZDO operations against a device"""
    ctx.obj['node'] = node
    ctx.obj['database_file'] = database


@zdo.command()
@click.pass_context
@util.app
async def endpoints(ctx):
    """List endpoints on a device"""
    app = ctx.obj['app']
    node = ctx.obj['node']

    dev = util.get_device(app, node)
    if dev is None:
        return

<<<<<<< HEAD
    try:
        v = yield from dev.zdo.request(0x0005, dev.nwk)
        if v[0] != t.EmberStatus.SUCCESS:
            click.echo("Non-success response: %s" % (v, ))
        else:
            click.echo(v[2])
    except bellows.zigbee.exceptions.DeliveryError as e:
        click.echo(e)
=======
    v = await dev.zdo.request(0x0005, dev.nwk)
    if v[0] != t.EmberStatus.SUCCESS:
        click.echo("Non-success response: %s" % (v, ))
    else:
        click.echo(v[2])
>>>>>>> 55cf71a9


@zdo.command()
@click.pass_context
@util.app
@click.argument('endpoint', type=click.IntRange(1, 255))
async def get_endpoint(ctx, endpoint):
    """Show an endpoint's simple descriptor"""
    app = ctx.obj['app']
    node = ctx.obj['node']

    dev, endp = util.get_endpoint(app, node, endpoint)
    if endp is None:
        return

<<<<<<< HEAD
    try:
        v = yield from dev.zdo.request(0x0004, dev.nwk, endpoint)
        if v[0] != t.EmberStatus.SUCCESS:
            click.echo("Non-success response: %s" % (v, ))
        else:
            click.echo(v[2])
    except bellows.zigbee.exceptions.DeliveryError as e:
        click.echo(e)
=======
    v = await dev.zdo.request(0x0004, dev.nwk, endpoint)
    if v[0] != t.EmberStatus.SUCCESS:
        click.echo("Non-success response: %s" % (v, ))
    else:
        click.echo(v[2])
>>>>>>> 55cf71a9


@zdo.command()
@click.pass_context
@click.argument('endpoint', type=click.IntRange(1, 255))
@click.argument('cluster', type=click.IntRange(0, 65535))
@util.app
async def bind(ctx, endpoint, cluster):
    """Bind to a cluster on a node"""
    app = ctx.obj['app']
    node = ctx.obj['node']

    dev, endp, clust = util.get_in_cluster(app, node, endpoint, cluster)
    if clust is None:
        return

<<<<<<< HEAD
    try:
        v = yield from dev.zdo.bind(endpoint, cluster)
        click.echo(v)
    except bellows.zigbee.exceptions.DeliveryError as e:
        click.echo(e)
=======
    v = await dev.zdo.bind(endpoint, cluster)
    click.echo(v)
>>>>>>> 55cf71a9


@zdo.command()
@click.pass_context
@click.argument('endpoint', type=click.IntRange(1, 255))
@click.argument('cluster', type=click.IntRange(0, 65535))
@util.app
async def unbind(ctx, endpoint, cluster):
    """Unbind a cluster on a node"""
    app = ctx.obj['app']
    node = ctx.obj['node']

    dev, endp, clust = util.get_in_cluster(app, node, endpoint, cluster)
    if clust is None:
        return

<<<<<<< HEAD
    try:
        v = yield from dev.zdo.unbind(endpoint, cluster)
        click.echo(v)
    except bellows.zigbee.exceptions.DeliveryError as e:
        click.echo(e)
=======
    v = await dev.zdo.unbind(endpoint, cluster)
    click.echo(v)
>>>>>>> 55cf71a9


@zdo.command()
@click.pass_context
@util.app
async def leave(ctx):
    """Tell a node to leave the network"""
    app = ctx.obj['app']

<<<<<<< HEAD
    try:
        v = yield from app.remove(ctx.obj['node'])
        click.echo(v)
    except bellows.zigbee.exceptions.DeliveryError as e:
        click.echo(e)
=======
    v = await app.remove(ctx.obj['node'])
    click.echo(v)
>>>>>>> 55cf71a9


@main.group()
@click.pass_context
@opts.database_file
@click.argument('node', type=util.ZigbeeNodeParamType())
@click.argument('endpoint', type=click.IntRange(1, 255))
@click.argument('cluster', type=click.IntRange(0, 65535))
def zcl(ctx, database, node, cluster, endpoint):
    """Peform ZCL operations against a device"""
    ctx.obj['database_file'] = database
    ctx.obj['node'] = node
    ctx.obj['endpoint'] = endpoint
    ctx.obj['cluster'] = cluster


@zcl.command()
@click.pass_context
@click.argument('attribute', type=click.IntRange(0, 65535))
@opts.manufacturer
@util.app
async def read_attribute(ctx, attribute, manufacturer):
    app = ctx.obj['app']
    node = ctx.obj['node']
    endpoint_id = ctx.obj['endpoint']
    cluster_id = ctx.obj['cluster']

    dev, endpoint, cluster = util.get_in_cluster(app, node, endpoint_id, cluster_id)
    if cluster is None:
        return

<<<<<<< HEAD
    try:
        v = yield from cluster.read_attributes([attribute], allow_cache=False, manufacturer=manufacturer)
        if not v:
            click.echo("Received empty response")
        elif attribute not in v[0]:
            click.echo("Attribute %s not successful. Status=%s" % (
                attribute, v[1][attribute]
            ))
        else:
            click.echo("%s=%s" % (attribute, v[0][attribute]))
    except bellows.zigbee.exceptions.DeliveryError as e:
        click.echo(e)
=======
    v = await cluster.read_attributes([attribute], allow_cache=False, manufacturer=manufacturer)
    if not v:
        click.echo("Received empty response")
    elif attribute not in v[0]:
        click.echo("Attribute %s not successful. Status=%s" % (
            attribute, v[1][attribute]
        ))
    else:
        click.echo("%s=%s" % (attribute, v[0][attribute]))
>>>>>>> 55cf71a9


@zcl.command()
@click.pass_context
@click.argument('attribute', type=click.IntRange(0, 65535))
@click.argument('value', type=click.IntRange(0, 65535))
@opts.manufacturer
@util.app
async def write_attribute(ctx, attribute, value, manufacturer):
    app = ctx.obj['app']
    node = ctx.obj['node']
    endpoint_id = ctx.obj['endpoint']
    cluster_id = ctx.obj['cluster']

    dev, endpoint, cluster = util.get_in_cluster(app, node, endpoint_id, cluster_id)
    if cluster is None:
        return

<<<<<<< HEAD
    try:
        v = yield from cluster.write_attributes({attribute: value}, manufacturer=manufacturer)
        click.echo(v)
    except bellows.zigbee.exceptions.DeliveryError as e:
        click.echo(e)
=======
    v = await cluster.write_attributes({attribute: value}, manufacturer=manufacturer)
    click.echo(v)
>>>>>>> 55cf71a9


@zcl.command()
@click.pass_context
def commands(ctx):
    database = ctx.obj['database_file']
    node = ctx.obj['node']
    endpoint_id = ctx.obj['endpoint']
    cluster_id = ctx.obj['cluster']

    ezsp = bellows.ezsp.EZSP()
    app = bellows.zigbee.application.ControllerApplication(ezsp, database)

    dev, endpoint, cluster = util.get_in_cluster(app, node, endpoint_id, cluster_id)
    if cluster is None:
        return

    for c in cluster.commands:
        click.echo(c)


@zcl.command()
@click.pass_context
@click.argument('command')
@click.argument('parameters', nargs=-1)
@opts.manufacturer
@util.app
async def command(ctx, command, parameters, manufacturer):
    app = ctx.obj['app']
    node = ctx.obj['node']
    endpoint_id = ctx.obj['endpoint']
    cluster_id = ctx.obj['cluster']

    dev, endpoint, cluster = util.get_in_cluster(app, node, endpoint_id, cluster_id)
    if cluster is None:
        return

    try:
        v = await getattr(cluster, command)(*parameters, manufacturer=manufacturer)
        click.echo(v)
    except ValueError as e:
        click.echo(e)
    except bellows.zigbee.exceptions.DeliveryError as e:
        click.echo(e)


@zcl.command()
@click.pass_context
@click.argument('attribute', type=click.IntRange(0, 65535))
@click.argument('min_interval', type=click.IntRange(0, 65535))
@click.argument('max_interval', type=click.IntRange(0, 65535))
@click.argument('reportable_change', type=click.INT)
@util.app
async def configure_reporting(ctx,
                              attribute,
                              min_interval,
                              max_interval,
                              reportable_change):
    app = ctx.obj['app']
    node = ctx.obj['node']
    endpoint_id = ctx.obj['endpoint']
    cluster_id = ctx.obj['cluster']

    dev, endpoint, cluster = util.get_in_cluster(app, node, endpoint_id, cluster_id)
    if cluster is None:
        return

<<<<<<< HEAD
    try:
        v = yield from cluster.configure_reporting(
            attribute,
            min_interval,
            max_interval,
            reportable_change,
        )
        click.echo(v)
    except bellows.zigbee.exceptions.DeliveryError as e:
        click.echo(e)
=======
    v = await cluster.configure_reporting(
        attribute,
        min_interval,
        max_interval,
        reportable_change,
    )
    click.echo(v)
>>>>>>> 55cf71a9
<|MERGE_RESOLUTION|>--- conflicted
+++ resolved
@@ -137,22 +137,14 @@
     if dev is None:
         return
 
-<<<<<<< HEAD
-    try:
-        v = yield from dev.zdo.request(0x0005, dev.nwk)
+    try:
+        v = await dev.zdo.request(0x0005, dev.nwk)
         if v[0] != t.EmberStatus.SUCCESS:
             click.echo("Non-success response: %s" % (v, ))
         else:
             click.echo(v[2])
     except bellows.zigbee.exceptions.DeliveryError as e:
         click.echo(e)
-=======
-    v = await dev.zdo.request(0x0005, dev.nwk)
-    if v[0] != t.EmberStatus.SUCCESS:
-        click.echo("Non-success response: %s" % (v, ))
-    else:
-        click.echo(v[2])
->>>>>>> 55cf71a9
 
 
 @zdo.command()
@@ -168,22 +160,14 @@
     if endp is None:
         return
 
-<<<<<<< HEAD
-    try:
-        v = yield from dev.zdo.request(0x0004, dev.nwk, endpoint)
+    try:
+        v = await dev.zdo.request(0x0004, dev.nwk, endpoint)
         if v[0] != t.EmberStatus.SUCCESS:
             click.echo("Non-success response: %s" % (v, ))
         else:
             click.echo(v[2])
     except bellows.zigbee.exceptions.DeliveryError as e:
         click.echo(e)
-=======
-    v = await dev.zdo.request(0x0004, dev.nwk, endpoint)
-    if v[0] != t.EmberStatus.SUCCESS:
-        click.echo("Non-success response: %s" % (v, ))
-    else:
-        click.echo(v[2])
->>>>>>> 55cf71a9
 
 
 @zdo.command()
@@ -200,16 +184,11 @@
     if clust is None:
         return
 
-<<<<<<< HEAD
-    try:
-        v = yield from dev.zdo.bind(endpoint, cluster)
-        click.echo(v)
-    except bellows.zigbee.exceptions.DeliveryError as e:
-        click.echo(e)
-=======
-    v = await dev.zdo.bind(endpoint, cluster)
-    click.echo(v)
->>>>>>> 55cf71a9
+    try:
+        v = await dev.zdo.bind(endpoint, cluster)
+        click.echo(v)
+    except bellows.zigbee.exceptions.DeliveryError as e:
+        click.echo(e)
 
 
 @zdo.command()
@@ -226,16 +205,11 @@
     if clust is None:
         return
 
-<<<<<<< HEAD
-    try:
-        v = yield from dev.zdo.unbind(endpoint, cluster)
-        click.echo(v)
-    except bellows.zigbee.exceptions.DeliveryError as e:
-        click.echo(e)
-=======
-    v = await dev.zdo.unbind(endpoint, cluster)
-    click.echo(v)
->>>>>>> 55cf71a9
+    try:
+        v = await dev.zdo.unbind(endpoint, cluster)
+        click.echo(v)
+    except bellows.zigbee.exceptions.DeliveryError as e:
+        click.echo(e)
 
 
 @zdo.command()
@@ -245,16 +219,11 @@
     """Tell a node to leave the network"""
     app = ctx.obj['app']
 
-<<<<<<< HEAD
-    try:
-        v = yield from app.remove(ctx.obj['node'])
-        click.echo(v)
-    except bellows.zigbee.exceptions.DeliveryError as e:
-        click.echo(e)
-=======
-    v = await app.remove(ctx.obj['node'])
-    click.echo(v)
->>>>>>> 55cf71a9
+    try:
+        v = await app.remove(ctx.obj['node'])
+        click.echo(v)
+    except bellows.zigbee.exceptions.DeliveryError as e:
+        click.echo(e)
 
 
 @main.group()
@@ -286,9 +255,8 @@
     if cluster is None:
         return
 
-<<<<<<< HEAD
-    try:
-        v = yield from cluster.read_attributes([attribute], allow_cache=False, manufacturer=manufacturer)
+    try:
+        v = await cluster.read_attributes([attribute], allow_cache=False, manufacturer=manufacturer)
         if not v:
             click.echo("Received empty response")
         elif attribute not in v[0]:
@@ -299,17 +267,6 @@
             click.echo("%s=%s" % (attribute, v[0][attribute]))
     except bellows.zigbee.exceptions.DeliveryError as e:
         click.echo(e)
-=======
-    v = await cluster.read_attributes([attribute], allow_cache=False, manufacturer=manufacturer)
-    if not v:
-        click.echo("Received empty response")
-    elif attribute not in v[0]:
-        click.echo("Attribute %s not successful. Status=%s" % (
-            attribute, v[1][attribute]
-        ))
-    else:
-        click.echo("%s=%s" % (attribute, v[0][attribute]))
->>>>>>> 55cf71a9
 
 
 @zcl.command()
@@ -328,16 +285,11 @@
     if cluster is None:
         return
 
-<<<<<<< HEAD
-    try:
-        v = yield from cluster.write_attributes({attribute: value}, manufacturer=manufacturer)
-        click.echo(v)
-    except bellows.zigbee.exceptions.DeliveryError as e:
-        click.echo(e)
-=======
-    v = await cluster.write_attributes({attribute: value}, manufacturer=manufacturer)
-    click.echo(v)
->>>>>>> 55cf71a9
+    try:
+        v = await cluster.write_attributes({attribute: value}, manufacturer=manufacturer)
+        click.echo(v)
+    except bellows.zigbee.exceptions.DeliveryError as e:
+        click.echo(e)
 
 
 @zcl.command()
@@ -405,9 +357,8 @@
     if cluster is None:
         return
 
-<<<<<<< HEAD
-    try:
-        v = yield from cluster.configure_reporting(
+    try:
+        v = await cluster.configure_reporting(
             attribute,
             min_interval,
             max_interval,
@@ -415,13 +366,4 @@
         )
         click.echo(v)
     except bellows.zigbee.exceptions.DeliveryError as e:
-        click.echo(e)
-=======
-    v = await cluster.configure_reporting(
-        attribute,
-        min_interval,
-        max_interval,
-        reportable_change,
-    )
-    click.echo(v)
->>>>>>> 55cf71a9
+        click.echo(e)