--- conflicted
+++ resolved
@@ -137,22 +137,14 @@
     if dev is None:
         return
 
-<<<<<<< HEAD
     try:
         v = yield from dev.zdo.request(0x0005, dev.nwk)
-        if v[0] != 0:
+        if v[0] != t.EmberStatus.SUCCESS:
             click.echo("Non-success response: %s" % (v, ))
         else:
             click.echo(v[2])
     except bellows.zigbee.exceptions.DeliveryError as e:
         click.echo(e)
-=======
-    v = yield from dev.zdo.request(0x0005, dev.nwk)
-    if v[0] != t.EmberStatus.SUCCESS:
-        click.echo("Non-success response: %s" % (v, ))
-    else:
-        click.echo(v[2])
->>>>>>> 75a99a6c
 
 
 @zdo.command()
@@ -167,23 +159,15 @@
     dev, endp = util.get_endpoint(app, node, endpoint)
     if endp is None:
         return
-
-<<<<<<< HEAD
+      
     try:
         v = yield from dev.zdo.request(0x0004, dev.nwk, endpoint)
-        if v[0] != 0:
+        if v[0] != t.EmberStatus.SUCCESS:
             click.echo("Non-success response: %s" % (v, ))
         else:
             click.echo(v[2])
     except bellows.zigbee.exceptions.DeliveryError as e:
         click.echo(e)
-=======
-    v = yield from dev.zdo.request(0x0004, dev.nwk, endpoint)
-    if v[0] != t.EmberStatus.SUCCESS:
-        click.echo("Non-success response: %s" % (v, ))
-    else:
-        click.echo(v[2])
->>>>>>> 75a99a6c
 
 
 @zdo.command()
@@ -271,9 +255,8 @@
     if cluster is None:
         return
 
-<<<<<<< HEAD
-    try:
-        v = yield from cluster.read_attributes([attribute], allow_cache=False)
+    try:
+        v = yield from cluster.read_attributes([attribute], allow_cache=False, manufacturer=manufacturer)
         if not v:
             click.echo("Received empty response")
         elif attribute not in v[0]:
@@ -284,17 +267,6 @@
             click.echo("%s=%s" % (attribute, v[0][attribute]))
     except bellows.zigbee.exceptions.DeliveryError as e:
         click.echo(e)
-=======
-    v = yield from cluster.read_attributes([attribute], allow_cache=False, manufacturer=manufacturer)
-    if not v:
-        click.echo("Received empty response")
-    elif attribute not in v[0]:
-        click.echo("Attribute %s not successful. Status=%s" % (
-            attribute, v[1][attribute]
-        ))
-    else:
-        click.echo("%s=%s" % (attribute, v[0][attribute]))
->>>>>>> 75a99a6c
 
 
 @zcl.command()
@@ -313,16 +285,11 @@
     if cluster is None:
         return
 
-<<<<<<< HEAD
-    try:
-        v = yield from cluster.write_attributes({attribute: value})
-        click.echo(v)
-    except bellows.zigbee.exceptions.DeliveryError as e:
-        click.echo(e)
-=======
-    v = yield from cluster.write_attributes({attribute: value}, manufacturer=manufacturer)
-    click.echo(v)
->>>>>>> 75a99a6c
+    try:
+        v = yield from cluster.write_attributes({attribute: value}, manufacturer=manufacturer)
+        click.echo(v)
+    except bellows.zigbee.exceptions.DeliveryError as e:
+        click.echo(e)
 
 
 @zcl.command()
