--- conflicted
+++ resolved
@@ -107,14 +107,10 @@
 
     def rstack_frame_received(self, data):
         """Reset acknowledgement frame receive handler"""
-<<<<<<< HEAD
+        self._send_seq = 0
+        self._rec_seq = 0
         code = t.NcpResetCode(data[2])
         LOGGER.debug("RSTACK Version: %d Reason: %s frame: %s", data[1], code.name, binascii.hexlify(data))
-=======
-        LOGGER.debug("RSTACK Version: %d Reason: %s frame: %s", data[1], t.NcpResetCode(data[2]).name, binascii.hexlify(data))
-        self._send_seq = 0
-        self._rec_seq = 0
->>>>>>> 0414b341
         # Only handle the frame, if it is a reply to our reset request
         if code is t.NcpResetCode.RESET_SOFTWARE:
             if self._reset_future is None:
