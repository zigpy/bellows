import asyncio
import binascii
import logging
import serial_asyncio
import serial

import bellows.types as t


LOGGER = logging.getLogger(__name__)


class Gateway(asyncio.Protocol):
    FLAG = b'\x7E'  # Marks end of frame
    ESCAPE = b'\x7D'
    XON = b'\x11'  # Resume transmission
    XOFF = b'\x13'  # Stop transmission
    SUBSTITUTE = b'\x18'
    CANCEL = b'\x1A'  # Terminates a frame in progress

    RESERVED = FLAG + ESCAPE + XON + XOFF + SUBSTITUTE + CANCEL

    class Terminator:
        pass

    def __init__(self, application, connected_future=None):
        self._send_seq = 0
        self._rec_seq = 0
        self._buffer = b''
        self._application = application
        self._reset_future = None
        self._connected_future = connected_future
        self._sendq = asyncio.Queue()
        self._pending = (-1, None)

    def connection_made(self, transport):
        """Callback when the uart is connected"""
        self._transport = transport
        if self._connected_future is not None:
            self._connected_future.set_result(True)
            asyncio.async(self._send_task())

    def data_received(self, data):
        """Callback when there is data received from the uart"""
        # TODO: Fix this handling for multiple instances of the characters
        # If a Cancel Byte or Substitute Byte is received, the bytes received
        # so far are discarded. In the case of a Substitute Byte, subsequent
        # bytes will also be discarded until the next Flag Byte.
        if self.CANCEL in data:
            data = data[data.find(self.CANCEL) + 1:]
        if self.SUBSTITUTE in data:
            data = data[:data.find(self.SUBSTITUTE) + 1]

        self._buffer += data
        while self._buffer:
            frame, self._buffer = self._extract_frame(self._buffer)
            if frame is None:
                break
            self.frame_received(frame)

    def _extract_frame(self, data):
        """Extract a frame from the data buffer"""
        if self.FLAG in data:
            place = data.find(self.FLAG)
            return self._unstuff(data[:place + 1]), data[place + 1:]
        return None, data

    def frame_received(self, data):
        """Frame receive handler"""
        if (data[0] & 0b10000000) == 0:
            self.data_frame_received(data)
        elif (data[0] & 0b11100000) == 0b10000000:
            self.ack_frame_received(data)
        elif (data[0] & 0b11100000) == 0b10100000:
            self.nak_frame_received(data)
        elif data[0] == 0b11000000:
            self.rst_frame_received(data)
        elif data[0] == 0b11000001:
            self.rstack_frame_received(data)
        elif data[0] == 0b11000010:
            self.error_frame_received(data)
        else:
            LOGGER.error("UNKNOWN FRAME RECEIVED: %r", data)  # TODO

    def data_frame_received(self, data):
        """Data frame receive handler"""
        LOGGER.debug("Data frame: %s", binascii.hexlify(data))
        seq = (data[0] & 0b01110000) >> 4
        self._rec_seq = (seq + 1) % 8
        self.write(self._ack_frame())
        self._handle_ack(data[0])
        self._application.frame_received(self._randomize(data[1:-3]))

    def ack_frame_received(self, data):
        """Acknowledgement frame receive handler"""
        LOGGER.debug("ACK frame: %s", binascii.hexlify(data))
        self._handle_ack(data[0])

    def nak_frame_received(self, data):
        """Negative acknowledgement frame receive handler"""
        LOGGER.debug("NAK frame: %s", binascii.hexlify(data))
        self._handle_nak(data[0])

    def rst_frame_received(self, data):
        """Reset frame handler"""
        LOGGER.debug("RST frame: %s", binascii.hexlify(data))

    def rstack_frame_received(self, data):
        """Reset acknowledgement frame receive handler"""
<<<<<<< HEAD
        LOGGER.debug("RSTACK Version: %d Reason: %s frame: %s", data[1], t.NcpResetCode(data[2]).name, binascii.hexlify(data))
        # Only handle the frame, if it is a reply to our reset request
        if t.NcpResetCode(data[2]) == t.NcpResetCode.RESET_SOFTWARE:
            if self._reset_future is None:
                LOGGER.warn("Reset future is None")
                return
            self._reset_future.set_result(True)
=======
        LOGGER.debug("RSTACK frame: %s", binascii.hexlify(data))
        self._send_seq = 0
        self._rec_seq = 0
        if self._reset_future is None:
            LOGGER.warn("Reset future is None")
            return
        self._reset_future.set_result(True)
>>>>>>> 59a47f48

    def error_frame_received(self, data):
        """Error frame receive handler"""
        LOGGER.debug("Error frame: %s", binascii.hexlify(data))

    def write(self, data):
        """Send data to the uart"""
        LOGGER.debug("Sending: %s", binascii.hexlify(data))
        self._transport.write(data)

    def close(self):
        self._sendq.put_nowait(self.Terminator)
        self._transport.close()

    def reset(self):
        """Sends a reset frame"""
        # TODO: It'd be nice to delete self._reset_future.
        if self._reset_future is not None:
            raise TypeError("reset can only be called on a new connection")

        self.write(self._rst_frame())
        self._reset_future = asyncio.Future()
        return self._reset_future

    @asyncio.coroutine
    def _send_task(self):
        """Send queue handler"""
        while True:
            item = yield from self._sendq.get()
            if item is self.Terminator:
                break
            data, seq = item
            success = False
            rxmit = 0
            while not success:
                self._pending = (seq, asyncio.Future())
                self.write(self._data_frame(data, seq, rxmit))
                rxmit = 1
                success = yield from self._pending[1]

    def _handle_ack(self, control):
        """Handle an acknowledgement frame"""
        ack = ((control & 0b00000111) - 1) % 8
        if ack == self._pending[0]:
            pending, self._pending = self._pending, (-1, None)
            pending[1].set_result(True)

    def _handle_nak(self, control):
        """Handle negative acknowledgment frame"""
        nak = control & 0b00000111
        if nak == self._pending[0]:
            self._pending[1].set_result(False)

    def data(self, data):
        """Send a data frame"""
        seq = self._send_seq
        self._send_seq = (seq + 1) % 8
        self._sendq.put_nowait((data, seq))

    def _data_frame(self, data, seq, rxmit):
        """Construct a data frame"""
        assert 0 <= seq <= 7
        assert 0 <= rxmit <= 1
        control = (seq << 4) | (rxmit << 3) | self._rec_seq
        return self._frame(bytes([control]), self._randomize(data))

    def _ack_frame(self):
        """Construct a acknowledgement frame"""
        assert 0 <= self._rec_seq < 8
        control = bytes([0b10000000 | (self._rec_seq & 0b00000111)])
        return self._frame(control, b'')

    def _rst_frame(self):
        """Construct a reset frame"""
        return self.CANCEL + self._frame(b'\xC0', b'')

    def _frame(self, control, data):
        """Construct a frame"""
        crc = binascii.crc_hqx(control + data, 0xffff)
        crc = bytes([crc >> 8, crc % 256])
        return self._stuff(control + data + crc) + self.FLAG

    def _randomize(self, s):
        """XOR s with a pseudo-random sequence for transmission

        Used only in data frames
        """
        rand = 0x42
        out = b''
        for c in s:
            out += bytes([c ^ rand])
            if rand % 2:
                rand = (rand >> 1) ^ 0xB8
            else:
                rand = rand >> 1
        return out

    def _stuff(self, s):
        """Byte stuff (escape) a string for transmission"""
        out = b''
        for c in s:
            if c in self.RESERVED:
                out += self.ESCAPE + bytes([c ^ 0x20])
            else:
                out += bytes([c])
        return out

    def _unstuff(self, s):
        """Unstuff (unescape) a string after receipt"""
        out = b''
        escaped = False
        for c in s:
            if escaped:
                out += bytes([c ^ 0x20])
                escaped = False
            elif c == 0x7D:
                escaped = True
            else:
                out += bytes([c])
        return out


@asyncio.coroutine
def connect(port, application, loop=None):
    if loop is None:
        loop = asyncio.get_event_loop()

    connection_future = asyncio.Future()
    protocol = Gateway(application, connection_future)

    transport, protocol = yield from serial_asyncio.create_serial_connection(
        loop,
        lambda: protocol,
        url=port,
        baudrate=57600,
        parity=serial.PARITY_NONE,
        stopbits=serial.STOPBITS_ONE,
        xonxoff=True,
    )

    yield from connection_future

    return protocol<|MERGE_RESOLUTION|>--- conflicted
+++ resolved
@@ -107,23 +107,15 @@
 
     def rstack_frame_received(self, data):
         """Reset acknowledgement frame receive handler"""
-<<<<<<< HEAD
         LOGGER.debug("RSTACK Version: %d Reason: %s frame: %s", data[1], t.NcpResetCode(data[2]).name, binascii.hexlify(data))
+        self._send_seq = 0
+        self._rec_seq = 0
         # Only handle the frame, if it is a reply to our reset request
         if t.NcpResetCode(data[2]) == t.NcpResetCode.RESET_SOFTWARE:
             if self._reset_future is None:
                 LOGGER.warn("Reset future is None")
                 return
             self._reset_future.set_result(True)
-=======
-        LOGGER.debug("RSTACK frame: %s", binascii.hexlify(data))
-        self._send_seq = 0
-        self._rec_seq = 0
-        if self._reset_future is None:
-            LOGGER.warn("Reset future is None")
-            return
-        self._reset_future.set_result(True)
->>>>>>> 59a47f48
 
     def error_frame_received(self, data):
         """Error frame receive handler"""
