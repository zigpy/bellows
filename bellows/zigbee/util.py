--- conflicted
+++ resolved
@@ -115,7 +115,9 @@
     return decorator
 
 
-<<<<<<< HEAD
+retryable_request = retryable((DeliveryError, asyncio.TimeoutError))
+
+
 def aesMmoHashUpdate(length, result, data):
     while len(data) >= AES.block_size:
         # Encrypt
@@ -191,7 +193,4 @@
     if real_crc != crc.finalbytes():
         return None
 
-    return aesMmoHash(code)
-=======
-retryable_request = retryable((DeliveryError, asyncio.TimeoutError))
->>>>>>> 961855f0
+    return aesMmoHash(code)