--- conflicted
+++ resolved
@@ -68,16 +68,9 @@
         """Serialize command and send it."""
         LOGGER.debug("Sending command  %s: %s", name, args)
         data = self._ezsp_frame(name, *args)
-<<<<<<< HEAD
-        c = self.COMMANDS[name]
-        future = asyncio.Future()
-        self._awaiting[self._seq] = (c[0], c[2], future)
-=======
-        self._gw.data(data)
         cmd_id, _, rx_schema = self.COMMANDS[name]
         future = asyncio.get_running_loop().create_future()
         self._awaiting[self._seq] = (cmd_id, rx_schema, future)
->>>>>>> e157c6d8
         self._seq = (self._seq + 1) % 256
 
         async with asyncio_timeout(EZSP_CMD_TIMEOUT):
