--- conflicted
+++ resolved
@@ -17,11 +17,7 @@
 from bellows.typing import GatewayType
 
 LOGGER = logging.getLogger(__name__)
-<<<<<<< HEAD
-EZSP_CMD_TIMEOUT = 10
-=======
 EZSP_CMD_TIMEOUT = 6  # Sum of all ASH retry timeouts: 0.4 + 0.8 + 1.6 + 3.2
->>>>>>> 78336470
 
 
 class ProtocolHandler(abc.ABC):
