--- conflicted
+++ resolved
@@ -1556,31 +1556,6 @@
     assert ezsp_mock.setMulticastTableEntry.mock_calls == []
 
 
-<<<<<<< HEAD
-@pytest.mark.parametrize("enable_source_routing", [True, False])
-async def test_startup_source_routing(make_app, ieee, enable_source_routing):
-    """Existing relays are cleared on startup."""
-
-    app = make_app({zigpy.config.CONF_SOURCE_ROUTING: enable_source_routing})
-
-    with mock_for_startup(app, ieee, ezsp_version=9):
-        await app.connect()
-
-    mock_device = MagicMock()
-    mock_device.relays = sentinel.relays
-    mock_device.initialize = AsyncMock()
-    app.devices[0xABCD] = mock_device
-
-    await app.start_network()
-
-    if enable_source_routing:
-        assert mock_device.relays is None
-    else:
-        assert mock_device.relays is sentinel.relays
-
-
-=======
->>>>>>> f9f4c3f2
 @pytest.mark.parametrize(
     "scan_results",
     [
