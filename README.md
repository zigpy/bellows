# bellows

[![Build](https://github.com/zigpy/bellows/workflows/CI/badge.svg?branch=dev)](https://github.com/zigpy/bellows/workflows/CI/badge.svg?branch=dev)
[![Coverage](https://coveralls.io/repos/github/zigpy/bellows/badge.svg?branch=dev)](https://coveralls.io/github/zigpy/bellows?branch=dev)

`bellows` is a Python 3 library implementation for the [zigpy](https://github.com/zigpy/zigpy) project to add Zigbee radio support for Silicon Labs EM35x ("Ember") and EFR32 ("Mighty Gecko") based Zigbee coordinator devices using the EZSP (EmberZNet Serial Protocol) interface.

The project can be used as a stand-alone library, however, the main goal of this project is to add native support for EmberZNet Zigbee radio based USB stick devices (a.k.a. "Ember" and "Mighty Gecko" based adapters/dongles/modules) to Home Assistant's built-in ZHA (Zigbee Home Automation) integration component, allowing Home Assistant with such hardware to nativly support direct control of compatible Zigbee devices, such as; Philips HUE, GE, Ledvance, Osram Lightify, Xiaomi/Aqara, IKEA Tradfri, Samsung SmartThings, and many more.

- https://www.home-assistant.io/integrations/zha/

<<<<<<< HEAD
bellows interacts with the Zigbee Network Coprocessor (NCP) with EmberZNet PRO Zigbee coordinator firmware using the EZSP protocol serial interface APIs via via UART for Silicon Labs EM35x and EFR32 Zigbee radio module/chips hardware. The library currently supports the Silicon Labs EZSP (EmberZNet Serial Protocol) API versions v4/v5/v6/v7/v8 for Silabs older EM35x "Ember" and their newer EFR32 "Mighty Gecko" SoCs using ASH or SPI protocols over a serial interface. The implementation of the SPI protocol assumes that the SPI provides a TTY-like software interface to the application, or is otherwise abstracted via the ZigBeePort interface.
=======
bellows interacts with the Zigbee Network Coprocessor (NCP) with EmberZNet PRO Zigbee coordinator firmware using the EZSP protocol serial interface APIs via via UART for Silicon Labs EM35x and EFR32 Zigbee radio module/chips hardware. The library currenetly supports the Silicon Labs EZSP (EmberZNet Serial Protocol) API versions v4/v5/v6/v7/v8 for Silabs older EM35x "Ember" and their newer EFR32 "Mighty Gecko" SoCs using ASH or SPI protocols over a serial interface. The implementation of the SPI protocol assumes that the SPI provides a TTY-like software interface to the application, or is otherwise abstracted via the ZigBeePort interface.
>>>>>>> acbcd2d1

## Hardware requirement

EmberZNet based Zigbee radios using the EZSP protocol (via the [bellows](https://github.com/zigpy/bellows) library for zigpy)
 - [ITEAD Sonoff ZBBridge](https://www.itead.cc/smart-home/sonoff-zbbridge.html) (Note! This first have to be flashed with [Tasmota firmware and EmberZNet firmware](https://www.digiblur.com/2020/07/how-to-use-sonoff-zigbee-bridge-with.html))
 - [Nortek GoControl QuickStick Combo Model HUSBZB-1 (Z-Wave & Zigbee Ember 3581 USB Adapter)](https://www.nortekcontrol.com/products/2gig/husbzb-1-gocontrol-quickstick-combo/) (Note! Not a must but recommend [upgrade the EmberZNet NCP application firmware](https://github.com/walthowd/husbzb-firmware))
 - [Elelabs Zigbee USB Adapter](https://elelabs.com/products/elelabs_usb_adapter.html) (Note! Not a must but recommend [upgrade the EmberZNet NCP application firmware](https://github.com/Elelabs/elelabs-zigbee-ezsp-utility))
 - [Elelabs Zigbee Raspberry Pi Shield](https://elelabs.com/products/elelabs_zigbee_shield.html) (Note! Not a must but recommend [upgrade the EmberZNet NCP application firmware](https://github.com/Elelabs/elelabs-zigbee-ezsp-utility))
 - Telegesis ETRX357USB (Note! This first have to be [flashed with other EmberZNet firmware](https://github.com/walthowd/husbzb-firmware))
 - Telegesis ETRX357USB-LRS (Note! This first have to be [flashed with other EmberZNet firmware](https://github.com/walthowd/husbzb-firmware))
 - Telegesis ETRX357USB-LRS+8M (Note! This first have to be [flashed with other EmberZNet firmware](https://github.com/walthowd/husbzb-firmware))
 
## Firmware requirement

bellows requires that the Zigbee adapter/board/module is pre-flashed/flashed with compatible firmware with EmberZNet PRO Zigbee Stack that uses the standard Silicon Labs EZSP (EmberZNet Serial Protocol) APIs for ASH or SPI protocols over a serial interface.

Silabs used to provide two main NCP images pre-build with firmware for EM35x, one image supported hardware flow control with a baud rate of 115200 and the other image supported software flow control with a rate of 57600.

Silicon Labs no longer provide pre-build firmware images, so now you have to build and compile firmware with their Simplicity Studio SDK for EmberZNet PRO Zigbee Protocol Stack Software. Simplicity Studio is a free download but building and compiling EmberZNet PRO Zigbee firmware images required that you have the serialnumber of an official Zigbee devkit registered to your Silicon Labs user account.

#### Firmware upgrade resources

-  [Elelabs EZSP Firmware Update Utility (should work with most EFR32 based Zigbee coordinators with Silicon Labs standard bootloader)](https://github.com/Elelabs/elelabs-zigbee-ezsp-utility)
-  [Docker firmware updater image by walthowd upgrading Nortek/GoControl/Linear HUSBZB-1 and Telegesis ETRX357 Zigbee coordinator adapters](https://github.com/walthowd/husbzb-firmware)

### EmberZNet and EZSP Protocol Version

Silicon Labs does not currently have a consolidated list of changes by EmberZNet SDK or EZSP protocol version. The EZSP additions, changes and deletions have only ever been listed in the "Zigbee EmberZNet Release Notes" (EmberZNet SDK) under the "New items" section as well as the matching UG100 EZSP Reference Guide included with each EmberZNet SDK release.

The largest change was between EZSP v4 (first added in EmberZNet 4.7.2 SDK) and EZSP v5 that was added in EmberZNet 5.9.0 SDK which requires the Legacy Frame ID 0xFF. The change from EZSP v5 to EZSP v6 was done in EmberZNet 6.0.0 SDK. The change from EZSP v6 to EZSP v7 was in EmberZNet 6.4.0 SDK. EmberZNet 6.7.0 SDK added EZSP v8 (and Secure EZSP Protocol Version 2).

Perhaps more important to know today is that EZSP v5, v6 and v7 (EmberZNet 6.6.x.x) use the same framing format, but EmberZNet 6.7.x.x/EZSP v8 introduced new framing format and expanded command id field from 8 bits to 16 bits.

## Project status

This project is in early stages, so it is likely that APIs will change.

Currently implemented features are:

 * EZSP UART Gateway Protocol
 * EZSP application protocol
 * CLI wrapping basic ZigBee network operations (eg, scanning and forming a
   network)
 * ZDO functionality (with CLI)
 * ZCL functionality (with CLI)
 * An application framework with device state persistence

An example use of the CLI:

```
$ export EZSP_DEVICE=/dev/ttyUSB1
$ bellows devices
Device:
  NWK: 0x1ee4
  IEEE: 00:0d:6f:00:05:7d:2d:34
  Endpoints:
    1: profile=0x104, device_type=None, clusters=[0, 1, 3, 32, 1026, 1280, 2821]
    2: profile=0xc2df, device_type=None, clusters=[0, 1, 3, 2821]
Device:
  NWK: 0x64a6
  IEEE: d0:52:a8:00:e0:be:00:05
  Endpoints:
    1: profile=0x104, device_type=None, clusters=[0]
    2: profile=0xfc01, device_type=None, clusters=[]
$ bellows zdo 00:0d:6f:00:05:7d:2d:34 get_endpoint 1
<SimpleDescriptor endpoint=1 profile=260 device_type=1026 device_version=0 input_clusters=[0, 1, 3, 32, 1026, 1280, 2821] output_clusters=[25]>
$ bellows zcl 00:0d:6f:00:05:7d:2d:34 1 1026 read_attribute 0
0=1806
```
## Configuration

### Port configuration
- To configure USB port path for your EZSP serial device, just specify the TTY (serial com) port, example : `/dev/ttyUSB1`
- To configure a networked-adapter like Sonoff ZBBridge enter `socket://adapter-IP>:8888` and use 115200 for the port speed.
- It is worth noting that EM3588 devices that have an embedded USB core will likely work with any baud rate, where dongles using external USB interface (eg CP2102 used with an EM3581) will likely require a specific baud rate. Currently there are two main NCP images - one that supports hardware flow control with a baud rate of 115200, and one that supports software flow control with a rate of 57600.

### NVRAM Backup and restore

Warning! Please note that this is a highly experimental feature! Theoretically this allows backing up and restoring NCP state between the hardware version.

NVRAM backup can be performed to migrate between different radio hardware as long as they **based on the same chip**. Anything else will not work. If this is done between different hardwares, the EUI64 is going to be different on the new hardware meaning the binding tables on all the devices are going to be wrong.

```console
To export TC config, see bellows backup --help usually it is just bellows backup > your-backup-file.txt. 
The backup contains your network key, so you probably should keep that file secure.
To import, see bellows restore --backup-file your-backup-file.txt
```

Note! The restoration does not restore NCP children and relies on children just to find a new parent. You either have to reconfigure all the devices (recommended so the bindings are updated) or alternatively you could override the EUI64 on the new hardware, essentially producing a clone. Be very careful if you decide to go with the latter route. You can change the EUI64 only once and once you set it it is impossible to change it without a specialized hardware (SWD programmer).

Tested migrations:

 - To-Do

## Testing new releases

Testing a new release of the bellows library before it is released in Home Assistant.

If you are using Supervised Home Assistant (formerly known as the Hassio/Hass.io distro):
- Add https://github.com/home-assistant/hassio-addons-development as "add-on" repository
- Install "Custom deps deployment" addon
- Update config like: 
  ```
  pypi:
    - bellows==0.16.0
  apk: []
  ```
  where 0.16.0 is the new version
- Start the addon

If you are instead using some custom python installation of Home Assistant then do this:
- Activate your python virtual env
- Update package with ``pip``
  ```
  pip install bellows==0.16.0

## Release packages available via PyPI

New packages of tagged versions are also released via the "bellows" project on PyPI
  - https://pypi.org/project/bellows/

Older packages of tagged versions are still available on the "bellows-homeassistant" project on PyPI
  - https://pypi.org/project/bellows-homeassistant/

## Reference documentation

 * EZSP UART Gateway Protocol Reference:
   https://www.silabs.com/Support%20Documents/TechnicalDocs/UG101.pdf
 * EZSP Reference Guide:
   http://www.silabs.com/Support%20Documents/TechnicalDocs/UG100-EZSPReferenceGuide.pdf
 * EZSP UART Host Interfacing Reference Guide: https://www.silabs.com/documents/public/application-notes/an706-ezsp-uart-host-interfacing-guide.pdf
  * Silicon Labs forum https://www.silabs.com/community/wireless/zigbee-and-thread/forum

## How to contribute

If you are looking to make a contribution to this project we suggest that you follow the steps in these guides:
- https://github.com/firstcontributions/first-contributions/blob/master/README.md
- https://github.com/firstcontributions/first-contributions/blob/master/github-desktop-tutorial.md

Some developers might also be interested in receiving donations in the form of hardware such as Zigbee modules or devices, and even if such donations are most often donated with no strings attached it could in many cases help the developers motivation and indirect improve the development of this project.<|MERGE_RESOLUTION|>--- conflicted
+++ resolved
@@ -9,11 +9,7 @@
 
 - https://www.home-assistant.io/integrations/zha/
 
-<<<<<<< HEAD
-bellows interacts with the Zigbee Network Coprocessor (NCP) with EmberZNet PRO Zigbee coordinator firmware using the EZSP protocol serial interface APIs via via UART for Silicon Labs EM35x and EFR32 Zigbee radio module/chips hardware. The library currently supports the Silicon Labs EZSP (EmberZNet Serial Protocol) API versions v4/v5/v6/v7/v8 for Silabs older EM35x "Ember" and their newer EFR32 "Mighty Gecko" SoCs using ASH or SPI protocols over a serial interface. The implementation of the SPI protocol assumes that the SPI provides a TTY-like software interface to the application, or is otherwise abstracted via the ZigBeePort interface.
-=======
-bellows interacts with the Zigbee Network Coprocessor (NCP) with EmberZNet PRO Zigbee coordinator firmware using the EZSP protocol serial interface APIs via via UART for Silicon Labs EM35x and EFR32 Zigbee radio module/chips hardware. The library currenetly supports the Silicon Labs EZSP (EmberZNet Serial Protocol) API versions v4/v5/v6/v7/v8 for Silabs older EM35x "Ember" and their newer EFR32 "Mighty Gecko" SoCs using ASH or SPI protocols over a serial interface. The implementation of the SPI protocol assumes that the SPI provides a TTY-like software interface to the application, or is otherwise abstracted via the ZigBeePort interface.
->>>>>>> acbcd2d1
+bellows interacts with the Zigbee Network Coprocessor (NCP) with EmberZNet PRO Zigbee coordinator firmware using the EZSP protocol serial interface APIs via via UART for Silicon Labs EM35x and EFR32 Zigbee radio module/chips hardware. The library currently supports the Silicon Labs EZSP (EmberZNet Serial Protocol) API versions v4/v5/v6/v7/v8 for Silabs older EM35x "Ember" and their newer EFR32 "Mighty Gecko" SoCs using ASH protocols over a serial interface.
 
 ## Hardware requirement
 
